#   Licensed under the Apache License, Version 2.0 (the "License"); you may
#   not use this file except in compliance with the License. You may obtain
#   a copy of the License at
#
#        http://www.apache.org/licenses/LICENSE-2.0
#
#   Unless required by applicable law or agreed to in writing, software
#   distributed under the License is distributed on an "AS IS" BASIS, WITHOUT
#   WARRANTIES OR CONDITIONS OF ANY KIND, either express or implied. See the
#   License for the specific language governing permissions and limitations
#   under the License.
#
"""Discovery Module


    TODO(zns): testing, refactoring, etc...  just using this to demonstrate
    functionality

Example usage:

    from satori import discovery
    discovery.run(address="foo.com")


"""

from __future__ import print_function

<<<<<<< HEAD
import socket
import urlparse
=======
import os
>>>>>>> 571763be

from novaclient.v1_1 import client

from satori import dns


def run(address, config):
    """Run discovery and return results."""
    results = {}
    ipaddress = dns.resolve_hostname(address)
    results['domain'] = dns.domain_info(address)
    results['address'] = ipaddress

    if config.username is not None:
        server = find_nova_host(ipaddress, config)
        if server:
            host = {'type': 'Nova instance'}

            host['uri'] = [l['href'] for l in server.links
                           if l['rel'] == 'self'][0]
            host['name'] = server.name
            host['id'] = server.id

            host['addresses'] = server.addresses
            results['host'] = host
    return results


<<<<<<< HEAD
def resolve_hostname(host):
    """Get IP address of hostname or URL."""
    parsed = urlparse.urlparse(host)
    hostname = parsed.netloc or parsed.path
    address = socket.gethostbyname(hostname)
    return address


def find_nova_host(address, config):
=======
def find_nova_host(address):
>>>>>>> 571763be
    """See if a nova instance has the supplied address."""
    nova = client.Client(config.username,
                         config.password,
                         config.tenant_id,
                         config.authurl,
                         region_name=config.region,
                         service_type="compute")
    for server in nova.servers.list():
        for network_addresses in server.addresses.itervalues():
            for ipaddress in network_addresses:
                if ipaddress['addr'] == address:
                    return server<|MERGE_RESOLUTION|>--- conflicted
+++ resolved
@@ -26,13 +26,6 @@
 
 from __future__ import print_function
 
-<<<<<<< HEAD
-import socket
-import urlparse
-=======
-import os
->>>>>>> 571763be
-
 from novaclient.v1_1 import client
 
 from satori import dns
@@ -60,19 +53,7 @@
     return results
 
 
-<<<<<<< HEAD
-def resolve_hostname(host):
-    """Get IP address of hostname or URL."""
-    parsed = urlparse.urlparse(host)
-    hostname = parsed.netloc or parsed.path
-    address = socket.gethostbyname(hostname)
-    return address
-
-
 def find_nova_host(address, config):
-=======
-def find_nova_host(address):
->>>>>>> 571763be
     """See if a nova instance has the supplied address."""
     nova = client.Client(config.username,
                          config.password,
