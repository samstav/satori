#    Licensed under the Apache License, Version 2.0 (the "License"); you may
#    not use this file except in compliance with the License. You may obtain
#    a copy of the License at
#
#         http://www.apache.org/licenses/LICENSE-2.0
#
#    Unless required by applicable law or agreed to in writing, software
#    distributed under the License is distributed on an "AS IS" BASIS, WITHOUT
#    WARRANTIES OR CONDITIONS OF ANY KIND, either express or implied. See the
#    License for the specific language governing permissions and limitations
#    under the License.

"""SSH Module for connecting to and automating remote commands.

Supports proxying through an ssh tunnel ('gateway' keyword argument.)

To control the behavior of the SSH client, use the specific connect_with_*
calls. The .connect() call behaves like the ssh command and attempts a number
of connection methods, including using the curent user's ssh keys.

If interactive is set to true, the module will also prompt for a password if no
other connection methods succeeded.

Note that test_connection() calls connect(). To test a connection and control
the authentication methods used, just call connect_with_* and catch any
exceptions instead of using test_connect().
"""

import ast
import getpass
import logging
import os
import re
import time

import paramiko
import six

from satori import errors
from satori import utils

LOG = logging.getLogger(__name__)
MIN_PASSWORD_PROMPT_LEN = 8
MAX_PASSWORD_PROMPT_LEN = 64
TEMPFILE_PREFIX = ".satori.tmp.key."
TTY_REQUIRED = [
    "you must have a tty to run sudo",
    "is not a tty",
    "no tty present",
    "must be run from a terminal",
]


def make_pkey(private_key):
    """Return a paramiko.pkey.PKey from private key string."""
    key_classes = [paramiko.rsakey.RSAKey,
                   paramiko.dsskey.DSSKey,
                   paramiko.ecdsakey.ECDSAKey, ]

    keyfile = six.StringIO(private_key)
    for cls in key_classes:
        keyfile.seek(0)
        try:
            pkey = cls.from_private_key(keyfile)
        except paramiko.SSHException:
            continue
        else:
            keytype = cls
            LOG.info("Valid SSH Key provided (%s)", keytype.__name__)
            return pkey

    raise paramiko.SSHException("Is not a valid private key")


def connect(*args, **kwargs):
    """Connect to a remote device over SSH."""
    try:
        return SSH.get_client(*args, **kwargs)
    except TypeError as exc:
        msg = "got an unexpected"
        if msg in str(exc):
            message = "%s " + str(exc)[str(exc).index(msg):]
            raise exc.__class__(message % "connect()")
        raise


class AcceptMissingHostKey(paramiko.client.MissingHostKeyPolicy):

    """Allow connections to hosts whose fingerprints are not on record."""

    # pylint: disable=R0903
    def missing_host_key(self, client, hostname, key):
        """Add missing host key."""
        # pylint: disable=W0212
        client._host_keys.add(hostname, key.get_name(), key)


class SSH(paramiko.SSHClient):  # pylint: disable=R0902

    """Connects to devices via SSH to execute commands."""

    # pylint: disable=R0913
    def __init__(self, host, password=None, username="root",
                 root_password=None, private_key=None, key_filename=None,
                 port=22, timeout=20, gateway=None, options=None,
                 interactive=False):
        """Create an instance of the SSH class.

        :param str host:        The ip address or host name of the server
                                to connect to
        :param str password:    A password to use for authentication
                                or for unlocking a private key
        :param username:        The username to authenticate as
        :param root_password:   root user password to be used if username is
                                not root. This will use username and password
                                to login and then 'su' to root using
                                root_password
        :param private_key:     Private SSH Key string to use
                                (instead of using a filename)
        :param key_filename:    a private key filename (path)
        :param port:            tcp/ip port to use (defaults to 22)
        :param float timeout:   an optional timeout (in seconds) for the
                                TCP connection
        :param socket gateway:    an existing SSH instance to use
                                for proxying
        :param dict options:    A dictionary used to set ssh options
                                (when proxying).
                                e.g. for `ssh -o StrictHostKeyChecking=no`,
                                you would provide
                                (.., options={'StrictHostKeyChecking': 'no'})
                                Conversion of booleans is also supported,
                                (.., options={'StrictHostKeyChecking': False})
                                is equivalent.
        :keyword interactive:   If true, prompt for password if missing.
        """
        self.password = password
        self.host = host
        self.username = username or 'root'
<<<<<<< HEAD
        self.root_password = root_password
=======
>>>>>>> fbfbcc49
        self.private_key = private_key
        self.key_filename = key_filename
        self.port = port or 22
        self.timeout = timeout
        self._platform_info = None
        self.options = options or {}
        self.gateway = gateway
        self.sock = None
        self.interactive = interactive

        self.escalation_command = 'sudo -i %s'
        if self.root_password:
            self.escalation_command = "su -c '%s'"

        if self.gateway:
            if not isinstance(self.gateway, SSH):
                raise TypeError("'gateway' must be a satori.ssh.SSH instance. "
                                "( instances of this type are returned by "
                                "satori.ssh.connect() )")

        super(SSH, self).__init__()

    @classmethod
    def get_client(cls, *args, **kwargs):
        """Return an ssh client object from this module."""
        return cls(*args, **kwargs)

    @property
    def platform_info(self):
        """Return distro, version, architecture.

        Requires >= Python 2.4 on remote system.
        """
        if not self._platform_info:
            platform_command = "import platform,sys\n"
            platform_command += utils.get_source_definition(
                utils.get_platform_info)
            platform_command += ("\nsys.stdout.write(str("
                                 "get_platform_info()))\n")
            command = 'echo -e """%s""" | python' % platform_command
            output = self.remote_execute(command)
            stdout = re.split('\n|\r\n', output['stdout'])[-1].strip()
            if stdout:
                try:
                    plat = ast.literal_eval(stdout)
                except SyntaxError as exc:
                    plat = {'dist': 'unknown'}
                    LOG.warning("Error parsing response from host '%s': %s",
                                self.host, output, exc_info=exc)
            else:
                plat = {'dist': 'unknown'}
                LOG.warning("Blank response from host '%s': %s", self.host,
                            output, exc_info=exc)
            self._platform_info = plat
        return self._platform_info

    def connect_with_host_keys(self):
        """Try connecting with locally available keys (ex. ~/.ssh/id_rsa)."""
        LOG.debug("Trying to connect with local host keys")
        return self._connect(look_for_keys=True, allow_agent=False)

    def connect_with_password(self):
        """Try connecting with password."""
        LOG.debug("Trying to connect with password")
        if self.interactive and not self.password:
            LOG.debug("Prompting for password (interactive=%s)",
                      self.interactive)
            try:
                self.password = getpass.getpass("Enter password for %s:" %
                                                self.username)
            except KeyboardInterrupt:
                LOG.debug("User cancelled at password prompt")
        if not self.password:
            raise paramiko.PasswordRequiredException("Password not provided")
        return self._connect(
            password=self.password,
            look_for_keys=False,
            allow_agent=False)

    def connect_with_key_file(self):
        """Try connecting with key file."""
        LOG.debug("Trying to connect with key file")
        if not self.key_filename:
            raise paramiko.AuthenticationException("No key file supplied")
        return self._connect(
            key_filename=os.path.expanduser(self.key_filename),
            look_for_keys=False,
            allow_agent=False)

    def connect_with_key(self):
        """Try connecting with key string."""
        LOG.debug("Trying to connect with private key string")
        if not self.private_key:
            raise paramiko.AuthenticationException("No key supplied")
        pkey = make_pkey(self.private_key)
        return self._connect(
            pkey=pkey,
            look_for_keys=False,
            allow_agent=False)

    def _connect(self, **kwargs):
        """Set up client and connect to target."""
        self.load_system_host_keys()

        if self.options.get('StrictHostKeyChecking') in (False, "no"):
            self.set_missing_host_key_policy(AcceptMissingHostKey())

        if self.gateway:
            # lazy load
            if not self.gateway.get_transport():
                self.gateway.connect()
            self.sock = self.gateway.get_transport().open_channel(
                'direct-tcpip', (self.host, self.port), ('', 0))

        return super(SSH, self).connect(
            self.host,
            timeout=kwargs.pop('timeout', self.timeout),
            port=kwargs.pop('port', self.port),
            username=kwargs.pop('username', self.username),
            pkey=kwargs.pop('pkey', None),
            sock=kwargs.pop('sock', self.sock),
            **kwargs)

    def connect(self):  # pylint: disable=W0221
        """Attempt an SSH connection through paramiko.SSHClient.connect.

        The order for authentication attempts is:
        - private_key
        - key_filename
        - any key discoverable in ~/.ssh/
        - username/password (will prompt if the password is not supplied and
                             interactive is true)
        """
        # idempotency
        if self.get_transport():
            if self.get_transport().is_active():
                return

        if self.private_key:
            try:
                return self.connect_with_key()
            except paramiko.SSHException:
                pass  # try next method

        if self.key_filename:
            try:
                return self.connect_with_key_file()
            except paramiko.SSHException:
                pass  # try next method

        try:
            return self.connect_with_host_keys()
        except paramiko.SSHException:
            pass  # try next method

        try:
            return self.connect_with_password()
        except paramiko.BadHostKeyException as exc:
            msg = (
                "ssh://%s@%s:%d failed:  %s. You might have a bad key "
                "entry on your server, but this is a security issue and "
                "won't be handled automatically. To fix this you can remove "
                "the host entry for this host from the /.ssh/known_hosts file")
            LOG.info(msg, self.username, self.host, self.port, exc)
            raise exc
        except Exception as exc:
            LOG.info('ssh://%s@%s:%d failed.  %s',
                     self.username, self.host, self.port, exc)
            raise exc

    def test_connection(self):
        """Connect to an ssh server and verify that it responds.

        The order for authentication attempts is:
        (1) private_key
        (2) key_filename
        (3) any key discoverable in ~/.ssh/
        (4) username/password
        """
        LOG.debug("Checking for a response from ssh://%s@%s:%d.",
                  self.username, self.host, self.port)
        try:
            self.connect()
            LOG.debug("ssh://%s@%s:%d is up.",
                      self.username, self.host, self.port)
            return True
        except Exception as exc:
            LOG.info("ssh://%s@%s:%d failed.  %s",
                     self.username, self.host, self.port, exc)
            return False
        finally:
            self.close()

    def close(self):
        """Close the connection to the remote host.

        If an ssh tunnel is being used, close that first.
        """
        if self.gateway:
            self.gateway.close()
        return super(SSH, self).close()

    def _handle_tty_required(self, results, get_pty):
        """Determine whether the result implies a tty request."""
        if any(m in str(k) for m in TTY_REQUIRED for k in results.values()):
            LOG.info('%s requires TTY for sudo/su. Using TTY mode.',
                     self.host)
            if get_pty is True:  # if this is *already* True
                raise errors.GetPTYRetryFailure(
                    "Running command with get_pty=True FAILED: %s@%s:%d"
                    % (self.username, self.host, self.port))
            else:
                return True
        return False

    def _handle_password_prompt(self, stdin, stdout, su_auth=False):
        """Determine whether the remote host is prompting for a password.

        Respond to the prompt through stdin if applicable.
        """
        if not stdout.channel.closed:
            buflen = len(stdout.channel.in_buffer)
            # min and max determined from max username length
            # and a set of encountered linux password prompts
            if MIN_PASSWORD_PROMPT_LEN < buflen < MAX_PASSWORD_PROMPT_LEN:
                prompt = stdout.channel.recv(buflen)
                if all(m in prompt.lower()
                        for m in ['password', ':']):
                    LOG.warning("%s@%s encountered prompt! of length "
                                " [%s] {%s}",
                                self.username, self.host, buflen, prompt)
                    if su_auth:
                        LOG.warning("Escalating using 'su -'.")
                        stdin.write("%s\n" % self.root_password)
                    else:
                        stdin.write("%s\n" % self.password)
                    stdin.flush()
                    return True
                else:
                    LOG.warning("Nearly a False-Positive on "
                                "password prompt detection. [%s] {%s}",
                                buflen, prompt)
                    stdout.channel.send(prompt)

        return False

    def remote_execute(self, command, with_exit_code=False,
<<<<<<< HEAD
                       get_pty=False, wd=None, escalate=False,
                       allow_many=True, **kwargs):
=======
                       get_pty=False, wd=None, **kwargs):
>>>>>>> fbfbcc49
        """Execute an ssh command on a remote host.

        Tries cert auth first and falls back
        to password auth if password provided.

        :param command:         Shell command to be executed by this function.
        :param with_exit_code:  Include the exit_code in the return body.
        :param wd:              The child's current directory will be changed
                                to `wd` before it is executed. Note that this
                                directory is not considered when searching the
                                executable, so you can't specify the program's
                                path relative to this argument
        :param get_pty:         Request a pseudo-terminal from the server.
        :allow_many:            If False, do not run command if it is already
                                found running on remote client.

        :returns: a dict with stdin, stdout,
                  and (optionally) the exit code of the call.
        """
        if escalate and self.username != 'root':
            run_command = self.escalation_command % command
        else:
            run_command = command

        if wd:
            prefix = "cd %s && " % wd
            command = prefix + run_command

        if not allow_many:
            check_cmd = 'ps -ef |grep -v grep|grep -c "%s"' % run_command
            result = self.remote_execute(
                check_cmd, with_exit_code=with_exit_code, allow_many=True)
            if result['stdout'] != '0':
                raise errors.SatoriDuplicateCommandException("Remote command "
                    "%s is already running and allow_many was set to False. "
                    "Aborting remote execute." % run_command)
            else:
                LOG.debug("Remote command %s is not already running. "
                          "Continuing remote execute.", run_command)
        try:
            self.connect()
            results = None
            chan = self.get_transport().open_session()
            su_auth = False
            if 'su -' in run_command:
                su_auth = True
                get_pty = True
            if get_pty:
                chan.get_pty()
            stdin = chan.makefile('wb')
            stdout = chan.makefile('rb')
            stderr = chan.makefile_stderr('rb')
            LOG.debug("Executing '%s' on ssh://%s@%s:%s.",
                      run_command, self.username, self.host, self.port)
            chan.exec_command(run_command)
            LOG.debug('ssh://%s@%s:%d responded.', self.username, self.host,
                      self.port)

            time.sleep(.25)
            self._handle_password_prompt(stdin, stdout, su_auth=su_auth)
            results = {
                'stdout': stdout.read().strip(),
                'stderr': stderr.read()
            }

            LOG.debug("STDOUT from ssh://%s@%s:%d: %s",
                      self.username, self.host, self.port,
                      unicode(results['stdout'][:5000] + '...',
                              errors='replace'))
            LOG.debug("STDERR from ssh://%s@%s:%d: %s",
                      self.username, self.host, self.port,
                      unicode(results['stderr'][:5000] + '...',
                              errors='replace'))
            exit_code = chan.recv_exit_status()

            if with_exit_code:
                results.update({'exit_code': exit_code})
            chan.close()

            if self._handle_tty_required(results, get_pty):
                return self.remote_execute(
                    command, with_exit_code=with_exit_code, get_pty=True,
                    escalate=escalate)

            return results

        except Exception as exc:
            LOG.info("ssh://%s@%s:%d failed.  %s", self.username, self.host,
                     self.port, exc)
            raise
        finally:
            self.close()


# Share SSH.__init__'s docstring
connect.__doc__ = SSH.__init__.__doc__
try:
    SSH.__dict__['get_client'].__doc__ = SSH.__dict__['__init__'].__doc__
except AttributeError:
    SSH.get_client.__func__.__doc__ = SSH.__init__.__doc__<|MERGE_RESOLUTION|>--- conflicted
+++ resolved
@@ -136,10 +136,7 @@
         self.password = password
         self.host = host
         self.username = username or 'root'
-<<<<<<< HEAD
         self.root_password = root_password
-=======
->>>>>>> fbfbcc49
         self.private_key = private_key
         self.key_filename = key_filename
         self.port = port or 22
@@ -191,8 +188,8 @@
                                 self.host, output, exc_info=exc)
             else:
                 plat = {'dist': 'unknown'}
-                LOG.warning("Blank response from host '%s': %s", self.host,
-                            output, exc_info=exc)
+                LOG.warning("Blank response from host '%s': %s",
+                            self.host, output)
             self._platform_info = plat
         return self._platform_info
 
@@ -387,12 +384,8 @@
         return False
 
     def remote_execute(self, command, with_exit_code=False,
-<<<<<<< HEAD
                        get_pty=False, wd=None, escalate=False,
                        allow_many=True, **kwargs):
-=======
-                       get_pty=False, wd=None, **kwargs):
->>>>>>> fbfbcc49
         """Execute an ssh command on a remote host.
 
         Tries cert auth first and falls back
